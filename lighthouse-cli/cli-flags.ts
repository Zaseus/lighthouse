/**
 * @license Copyright 2017 Google Inc. All Rights Reserved.
 * Licensed under the Apache License, Version 2.0 (the "License"); you may not use this file except in compliance with the License. You may obtain a copy of the License at http://www.apache.org/licenses/LICENSE-2.0
 * Unless required by applicable law or agreed to in writing, software distributed under the License is distributed on an "AS IS" BASIS, WITHOUT WARRANTIES OR CONDITIONS OF ANY KIND, either express or implied. See the License for the specific language governing permissions and limitations under the License.
 */
'use strict';

const yargs = require('yargs');
const pkg = require('../package.json');
const Driver = require('../lighthouse-core/gather/driver.js');

import {GetValidOutputOptions, OutputMode} from './printer';

export interface Flags {
  port: number, chromeFlags: string, output: any, outputPath: string, interactive: boolean,
      saveArtifacts: boolean, saveAssets: boolean, view: boolean, maxWaitForLoad: number,
<<<<<<< HEAD
      logLevel: string, enableErrorReporting: boolean
=======
      logLevel: string, hostname: string
>>>>>>> beddc16c
}

export function getFlags(manualArgv?: string) {
  const y = manualArgv ? yargs(manualArgv) : yargs;

  return y.help('help')
      .version(() => pkg.version)
      .showHelpOnFail(false, 'Specify --help for available options')

      .usage('lighthouse <url>')
      .example(
          'lighthouse <url> --view', 'Opens the HTML report in a browser after the run completes')
      .example(
          'lighthouse <url> --config-path=./myconfig.js',
          'Runs Lighthouse with your own configuration: custom audits, report generation, etc.')
      .example(
          'lighthouse <url> --output=json --output-path=./report.json --save-assets',
          'Save trace, screenshots, and named JSON report.')
      .example(
          'lighthouse <url> --disable-device-emulation --disable-network-throttling',
          'Disable device emulation')
      .example(
          'lighthouse <url> --chrome-flags="--window-size=412,732"',
          'Launch Chrome with a specific window size')
      .example(
          'lighthouse <url> --quiet --chrome-flags="--headless"',
          'Launch Headless Chrome, turn off logging')

      // List of options
      .group(['verbose', 'quiet'], 'Logging:')
      .describe({
        verbose: 'Displays verbose logging',
        quiet: 'Displays no progress, debug logs or errors'
      })

      .group(
          [
            'save-assets', 'save-artifacts', 'list-all-audits', 'list-trace-categories',
            'additional-trace-categories', 'config-path', 'chrome-flags', 'perf', 'port',
            'hostname', 'max-wait-for-load'
          ],
          'Configuration:')
      .describe({
        'enable-error-reporting':
            'Enables error reporting (prompts once by default, setting this flag will force error reporting to that state).',
        'disable-storage-reset':
            'Disable clearing the browser cache and other storage APIs before a run',
        'disable-device-emulation': 'Disable Nexus 5X emulation',
        'disable-cpu-throttling': 'Disable CPU throttling',
        'disable-network-throttling': 'Disable network throttling',
        'save-assets': 'Save the trace contents & screenshots to disk',
        'save-artifacts': 'Save all gathered artifacts to disk',
        'list-all-audits': 'Prints a list of all available audits and exits',
        'list-trace-categories': 'Prints a list of all required trace categories and exits',
        'additional-trace-categories':
            'Additional categories to capture with the trace (comma-delimited).',
        'config-path': 'The path to the config JSON.',
        'chrome-flags':
            `Custom flags to pass to Chrome (space-delimited). For a full list of flags, see http://peter.sh/experiments/chromium-command-line-switches/.

            Environment variables:
            CHROME_PATH: Explicit path of intended Chrome binary. If set must point to an executable of a build of Chromium version 54.0 or later. By default, any detected Chrome Canary or Chrome (stable) will be launched.
            `,
        'perf': 'Use a performance-test-only configuration',
        'hostname': 'The hostname to use for the debugging protocol.',
        'port': 'The port to use for the debugging protocol. Use 0 for a random port',
        'max-wait-for-load':
            'The timeout (in milliseconds) to wait before the page is considered done loading and the run should continue. WARNING: Very high values can lead to large traces and instability',
        'interactive': 'Open Lighthouse in interactive mode'
      })

      .group(['output', 'output-path', 'view'], 'Output:')
      .describe({
        'output': `Reporter for the results, supports multiple values`,
        'output-path': `The file path to output the results. Use 'stdout' to write to stdout.
If using JSON output, default is stdout.
If using HTML output, default is a file in the working directory with a name based on the test URL and date.
If using multiple outputs, --output-path is ignored.
Example: --output-path=./lighthouse-results.html`,
        'view': 'Open HTML report in your browser'
      })

      // boolean values
      .boolean([
        'disable-storage-reset', 'disable-device-emulation', 'disable-cpu-throttling',
        'disable-network-throttling', 'save-assets', 'save-artifacts', 'list-all-audits',
        'list-trace-categories', 'perf', 'view', 'verbose', 'quiet', 'help', 'interactive'
      ])
      .choices('output', GetValidOutputOptions())

      // default values
      .default('chrome-flags', '')
      .default('disable-cpu-throttling', false)
      .default('output', GetValidOutputOptions()[OutputMode.domhtml])
      .default('port', 0)
      .default('hostname', 'localhost')
      .default('max-wait-for-load', Driver.MAX_WAIT_FOR_FULLY_LOADED)
      .check((argv: {listAllAudits?: boolean, listTraceCategories?: boolean, _: Array<any>}) => {
        // Make sure lighthouse has been passed a url, or at least one of --list-all-audits
        // or --list-trace-categories. If not, stop the program and ask for a url
        if (!argv.listAllAudits && !argv.listTraceCategories && argv._.length === 0) {
          throw new Error('Please provide a url');
        }

        return true;
      })
      .epilogue(
          'For more information on Lighthouse, see https://developers.google.com/web/tools/lighthouse/.')
      .wrap(yargs.terminalWidth())
      .argv;
}<|MERGE_RESOLUTION|>--- conflicted
+++ resolved
@@ -14,11 +14,7 @@
 export interface Flags {
   port: number, chromeFlags: string, output: any, outputPath: string, interactive: boolean,
       saveArtifacts: boolean, saveAssets: boolean, view: boolean, maxWaitForLoad: number,
-<<<<<<< HEAD
-      logLevel: string, enableErrorReporting: boolean
-=======
-      logLevel: string, hostname: string
->>>>>>> beddc16c
+      logLevel: string, hostname: string, enableErrorReporting: boolean
 }
 
 export function getFlags(manualArgv?: string) {
